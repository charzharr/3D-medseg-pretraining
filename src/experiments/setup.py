--- conflicted
+++ resolved
@@ -25,12 +25,6 @@
         from lib.assess.losses3d import BYOL3d
         criterion = BYOL3d()
     elif crit_name == 'dice-ce':
-<<<<<<< HEAD
-        from lib.assess.losses3d import DiceCrossEntropyLoss3d
-        criterion = DiceCrossEntropyLoss3d(
-            alpha=crit_cfg.alpha
-        )
-=======
         from lib.assess.nnunet_loss import (DC_and_CE_loss, SoftDiceLoss,
                                             softmax_helper)
         # criterion = DC_and_CE_loss({'do_bg': False, 'batch_dice': False}, {},
@@ -41,7 +35,6 @@
         # criterion = DiceCrossEntropyLoss3d(
         #     alpha=crit_cfg.alpha
         # )
->>>>>>> 90f3e145
     
     # ------ #  2D Segmentation Losses  # ------ #
     
